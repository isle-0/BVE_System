--- conflicted
+++ resolved
@@ -118,16 +118,10 @@
 
     # 生成鸟瞰图
     print("正在生成鸟瞰图...")
-<<<<<<< HEAD
     bev_size = (1200, 1200)  # 鸟瞰图大小
     points_2d = depth_estimator.get_3d_points(depth_map, args.camera_height)
     bev_image = bev_transformer.image_to_bev(panorama, points_2d, bev_size, bev_range)
     
-=======
-    bev_size = (800, 800)  # 鸟瞰图大小
-    bev_image = bev_transformer.image_to_bev(panorama, depth_map, bev_size, bev_range)
-
->>>>>>> b47faff8
     # 保存鸟瞰图
     bev_path = os.path.join(args.output_dir, 'bev_image.jpg')
     cv2.imwrite(bev_path, bev_image)
